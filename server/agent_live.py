--- conflicted
+++ resolved
@@ -37,13 +37,11 @@
 from pipecat.processors.user_idle_processor import UserIdleProcessor
 from system_prompt import SYSTEM_PROMPT
 
-<<<<<<< HEAD
-from google.genai.types import LiveConnectConfig, FunctionResponse
-=======
 from google.genai.types import (
     AudioTranscriptionConfig,
     AutomaticActivityDetection,
     ContextWindowCompressionConfig,
+    FunctionResponse,
     GenerationConfig,
     LiveConnectConfig,
     MediaResolution,
@@ -55,7 +53,6 @@
     VoiceConfig,
     HttpOptions
 )
->>>>>>> 653d6325
 
 SYSTEM_INSTRUCTION = SYSTEM_PROMPT
 
